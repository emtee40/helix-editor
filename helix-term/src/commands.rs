--- conflicted
+++ resolved
@@ -424,17 +424,12 @@
         reverse_selection_contents, "Reverse selections contents",
         expand_selection, "Expand selection to parent syntax node",
         shrink_selection, "Shrink selection to previously expanded syntax node",
-<<<<<<< HEAD
         select_next_sibling, "Select next sibling in the syntax tree",
         select_prev_sibling, "Select previous sibling the in syntax tree",
         select_all_siblings, "Select all siblings of the current node",
         select_all_children, "Select all children of the current node",
         select_all_children_in_selection, "Select all children of the current node that are contained in the current selection",
-=======
         expand_selection_around, "Expand selection to parent syntax node, but exclude the selection you started with",
-        select_next_sibling, "Select next sibling in syntax tree",
-        select_prev_sibling, "Select previous sibling in syntax tree",
->>>>>>> 0f47d17a
         jump_forward, "Jump forward on jumplist",
         jump_backward, "Jump backward on jumplist",
         save_selection, "Save current selection to jumplist",
